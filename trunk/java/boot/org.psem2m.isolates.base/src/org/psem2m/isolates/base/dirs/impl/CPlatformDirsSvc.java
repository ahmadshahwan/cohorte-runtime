/*******************************************************************************
 * Copyright (c) 2011 www.isandlatech.com (www.isandlatech.com)
 * All rights reserved. This program and the accompanying materials
 * are made available under the terms of the Eclipse Public License v1.0
 * which accompanies this distribution, and is available at
 * http://www.eclipse.org/legal/epl-v10.html
 *
 * Contributors:
 *    ogattaz (isandlaTech) - initial API and implementation
 *******************************************************************************/
package org.psem2m.isolates.base.dirs.impl;

import java.io.File;
import java.util.ArrayList;
import java.util.List;
import java.util.UUID;

import org.osgi.framework.BundleContext;
import org.psem2m.isolates.constants.IPlatformProperties;
import org.psem2m.isolates.services.dirs.IPlatformDirsSvc;
import org.psem2m.utilities.CXStringUtils;
import org.psem2m.utilities.IXDescriber;

/**
 * @author isandlatech (www.isandlatech.com) - ogattaz
 * 
 */
<<<<<<< HEAD
public class CPlatformDirsSvc implements IPlatformDirsSvc {

    /** Platform base and home repository directory name */
    private static final String REPOSITORY_NAME = "repo";

    /** The bundle context */
    private final BundleContext pContext;

    /** The initial working directory */
    private final File pInitialWorkingDirectory;

    /**
     * Sets up the platform informations service. Stores the working directory
     * at instantiation time.
     * 
     * @param aBundleContext
     *            The bundle context
     */
    public CPlatformDirsSvc(final BundleContext aBundleContext) {

        pContext = aBundleContext;

        // Store the working directory
        pInitialWorkingDirectory = new File(System.getProperty("user.dir"));
    }

    /*
     * (non-Javadoc)
     * 
     * @see org.psem2m.isolates.osgi.IPlatformDirs#getIsolateLogDir()
     */
    @Override
    public File getIsolateLogDir() {

        // Valid log directory
        return tryCreateDirectory(new File(pInitialWorkingDirectory, "log"),
                pInitialWorkingDirectory);
    }

    /*
     * (non-Javadoc)
     * 
     * @see org.psem2m.isolates.services.dirs.IPlatformDirsSvc#getIsolateName()
     */
    @Override
    public String getIsolateName() {

        return pContext.getProperty(IPlatformProperties.PROP_ISOLATE_NAME);
    }

    /*
     * (non-Javadoc)
     * 
     * @see
     * org.psem2m.isolates.services.dirs.IPlatformDirsSvc#getIsolateStorageDirectory
     * ()
     */
    @Override
    public File getIsolateStorageDirectory() {

        return tryCreateDirectory(
                new File(pInitialWorkingDirectory, "storage"),
                pInitialWorkingDirectory);
    }

    /*
     * (non-Javadoc)
     * 
     * @see org.psem2m.isolates.services.dirs.IPlatformDirsSvc#getIsolateUID()
     */
    @Override
    public String getIsolateUID() {

        return pContext.getProperty(IPlatformProperties.PROP_ISOLATE_UID);
    }

    /*
     * (non-Javadoc)
     * 
     * @see
     * org.psem2m.isolates.services.dirs.IPlatformDirsSvc#getIsolateWorkingDirectory
     * ()
     */
    @Override
    public File getIsolateWorkingDirectory() {

        return pInitialWorkingDirectory;
    }

    /*
     * (non-Javadoc)
     * 
     * @see org.psem2m.isolates.services.dirs.IPlatformDirsSvc#getNodeName()
     */
    @Override
    public String getNodeName() {

        return pContext.getProperty(IPlatformProperties.PROP_NODE_NAME);
    }

    /*
     * (non-Javadoc)
     * 
     * @see org.psem2m.isolates.services.dirs.IPlatformDirsSvc#getNodeUID()
     */
    @Override
    public String getNodeUID() {

        return pContext.getProperty(IPlatformProperties.PROP_NODE_UID);
    }

    /*
     * (non-Javadoc)
     * 
     * @see org.psem2m.isolates.osgi.IPlatformDirs#getPlatformBaseDir()
     */
    @Override
    public File getPlatformBase() {

        return new File(
                pContext.getProperty(IPlatformProperties.PROP_PLATFORM_BASE));
    }

    /*
     * (non-Javadoc)
     * 
     * @see org.psem2m.isolates.base.IPlatformDirsSvc#getPlatformHomeDir()
     */
    @Override
    public File getPlatformHome() {

        return new File(
                pContext.getProperty(IPlatformProperties.PROP_PLATFORM_HOME));
    }

    /*
     * (non-Javadoc)
     * 
     * @see org.psem2m.isolates.base.dirs.IPlatformDirsSvc#getPlatformRootDirs()
     */
    @Override
    public File[] getPlatformRootDirs() {

        return new File[] { getPlatformBase(), getPlatformHome(),
                new File(System.getProperty("user.dir")) };
    }

    /*
     * (non-Javadoc)
     * 
     * @see org.psem2m.isolates.base.IPlatformDirsSvc#getRepositories()
     */
    @Override
    public File[] getRepositories() {

        final List<File> repositories = new ArrayList<File>();

        // Current instance repository
        final File baseRepo = new File(getPlatformBase(), REPOSITORY_NAME);
        if (baseRepo.exists()) {
            repositories.add(baseRepo);
        }

        // Home repository
        final File homeRepo = new File(getPlatformHome(), REPOSITORY_NAME);
        if (!homeRepo.equals(baseRepo) && homeRepo.exists()) {
            repositories.add(homeRepo);
        }

        // Add other repositories here, from higher to lower priority

        return repositories.toArray(new File[0]);
    }

    /**
     * Tries to create the given directory, return the default one on failure
     * 
     * @param aDirectory
     *            Directory to create via {@link File#mkdirs()}
     * @param aDefault
     *            Directory to return on failure
     * @return The created directory or the default one
     */
    private File tryCreateDirectory(final File aDirectory, final File aDefault) {

        if (aDirectory == null) {
            return aDefault;
        }

        if (!aDirectory.exists()) {
            try {
                if (!aDirectory.mkdirs()) {
                    // Error creating directories
                    return aDefault;
                }

            } catch (final SecurityException ex) {
                // Security error
                return aDefault;
            }
        }

        // Valid log directory
        return aDirectory;
    }
=======
public class CPlatformDirsSvc implements IPlatformDirsSvc, IXDescriber {

	/**
	 * standards sub dirs
	 */
	private static final String DIRNAME_LOG = "log";
	private static final String DIRNAME_REPOSITORY = "repo";
	private static final String DIRNAME_STORAGE = "storage";
	private static final String DIRPREFIX_ISOLATE = "isolate_";
	private static final String NAMEPREFIX_ISOLATE = "Isolate";
	private static final String NAMEPREFIX_NODE = "Node";

	/**
	 * The bundle context
	 */
	private final BundleContext pContext;

	private final File pIsolateDir;

	private final File pIsolateLogDir;

	/**
	 * The Name of the isolate , given in "-Dcohorte.isolate.name" or calculated
	 * (eg. "Isolate258769")
	 */
	private String pIsolateName = null;
	private final File pIsolateStorageDir;

	/**
	 * The UUID of the isolate , given in "-Dcohorte.isolate.uid" or calculated
	 */
	private String pIsolateUID = null;

	/**
	 * The initial working directory of the current isolate (user.dir of the
	 * jvm)
	 */
	private final File pIsolateUserDir;
	/**
	 * The node name of the isolate , given in "-Dcohorte.node.name" or
	 * calculated
	 */
	private String pNodeName = null;
	/**
	 * The node UUID of the isolate , given in "-Dcohorte.node.uid" or
	 * calculated
	 */
	private String pNodeUID = null;

	/**
	 * Sets up the platform informations service. Stores the working directory
	 * at instantiation time.
	 * 
	 * @param aBundleContext
	 *            The bundle context
	 */
	public CPlatformDirsSvc(final BundleContext aBundleContext) {

		pContext = aBundleContext;

		// Store the working directory
		pIsolateUserDir = new File(System.getProperty("user.dir"));

		// init
		getIsolateName();
		getIsolateUID();
		getNodeName();
		pIsolateDir = initIsolateDir();
		pIsolateLogDir = initIsolateLogDir();
		pIsolateStorageDir = initIsolateStorageDir();
	}

	/*
	 * (non-Javadoc)
	 * 
	 * @see
	 * org.psem2m.utilities.IXDescriber#addDescriptionInBuffer(java.lang.Appendable
	 * )
	 */
	@Override
	public Appendable addDescriptionInBuffer(Appendable aBuffer) {

		appendKeyValInBuff(aBuffer, IPlatformProperties.PROP_ISOLATE_UID,
				getIsolateUID());
		appendKeyValInBuff(aBuffer, IPlatformProperties.PROP_ISOLATE_NAME,
				getIsolateName());
		appendKeyValInBuff(aBuffer, IPlatformProperties.PROP_NODE_UID,
				getNodeUID());
		appendKeyValInBuff(aBuffer, IPlatformProperties.PROP_NODE_NAME,
				getNodeName());

		appendKeyValInBuff(aBuffer, IPlatformProperties.PROP_PLATFORM_HOME,
				getPlatformHome());
		appendKeyValInBuff(aBuffer, IPlatformProperties.PROP_PLATFORM_BASE,
				getPlatformBase());

		appendKeyValInBuff(aBuffer, IPlatformProperties.PROP_PLATFORM_BASE
				+ ".log.dir", getPlatformBaseLogDir());
		appendKeyValInBuff(aBuffer, IPlatformProperties.PROP_PLATFORM_BASE
				+ ".storage.dir", getPlatformBaseStorageDir());

		appendKeyValInBuff(aBuffer, "IsolateDir", getIsolateDir());
		appendKeyValInBuff(aBuffer, "IsolateLogDir", getIsolateLogDir());
		appendKeyValInBuff(aBuffer, "IsolateStorageDir", getIsolateStorageDir());

		appendKeyValInBuff(aBuffer, "NbFoundRepositories",
				getRepositories().length);

		return aBuffer;
	}

	/**
	 * @param aBuffer
	 * @param aKey
	 * @param aValue
	 * @return
	 */
	private Appendable appendKeyValInBuff(Appendable aBuffer,
			final String aKey, final Object aValue) {
		aBuffer = CXStringUtils.appendKeyValInBuff(aBuffer,
				CXStringUtils.strAdjustRight(aKey, 25, ' '), aValue.toString());
		CXStringUtils.appendCharInBuff(aBuffer, '\n');
		return aBuffer;
	}

	/*
	 * (non-Javadoc)
	 * 
	 * @see org.psem2m.isolates.services.dirs.IPlatformDirsSvc#getIsolateDir()
	 */
	@Override
	public File getIsolateDir() {

		return pIsolateDir;
	}

	/*
	 * (non-Javadoc)
	 * 
	 * @see org.psem2m.isolates.osgi.IPlatformDirs#getIsolateLogDir()
	 */
	@Override
	public File getIsolateLogDir() {
		return pIsolateLogDir;
	}

	/*
	 * (non-Javadoc)
	 * 
	 * @see org.psem2m.isolates.services.dirs.IPlatformDirsSvc#getIsolateName()
	 */
	@Override
	public String getIsolateName() {
		if (pIsolateName == null) {
			pIsolateName = pContext
					.getProperty(IPlatformProperties.PROP_ISOLATE_NAME);
			if (pIsolateName == null || pIsolateName.isEmpty()) {
				pIsolateName = NAMEPREFIX_ISOLATE
						+ CXStringUtils.strAdjustRight(
								System.currentTimeMillis(), 6);
			}
		}
		return pIsolateName;
	}

	/*
	 * (non-Javadoc)
	 * 
	 * @see
	 * org.psem2m.isolates.services.dirs.IPlatformDirsSvc#getIsolateStorageDir()
	 */
	@Override
	public File getIsolateStorageDir() {
		return pIsolateStorageDir;
	}

	/*
	 * (non-Javadoc)
	 * 
	 * @see
	 * org.psem2m.isolates.services.dirs.IPlatformDirsSvc#getIsolateStorageDirectory
	 * ()
	 */
	@Override
	public File getIsolateStorageDirectory() {
		return getIsolateStorageDir();
	}

	/*
	 * (non-Javadoc)
	 * 
	 * @see org.psem2m.isolates.services.dirs.IPlatformDirsSvc#getIsolateUID()
	 */
	@Override
	public String getIsolateUID() {

		if (pIsolateUID == null) {
			pIsolateUID = pContext
					.getProperty(IPlatformProperties.PROP_ISOLATE_UID);
			if (pIsolateUID == null || pIsolateUID.isEmpty()) {
				pIsolateUID = UUID.randomUUID().toString();
			}
		}
		return pIsolateUID;
	}

	/*
	 * (non-Javadoc)
	 * 
	 * @see
	 * org.psem2m.isolates.services.dirs.IPlatformDirsSvc#getIsolateUserDir()
	 */
	@Override
	public File getIsolateUserDir() {

		return pIsolateUserDir;
	}

	/*
	 * (non-Javadoc)
	 * 
	 * @see
	 * org.psem2m.isolates.services.dirs.IPlatformDirsSvc#getIsolateWorkingDirectory
	 * ()
	 */
	@Override
	public File getIsolateWorkingDirectory() {

		return getIsolateUserDir();
	}

	/*
	 * (non-Javadoc)
	 * 
	 * @see org.psem2m.isolates.services.dirs.IPlatformDirsSvc#getIsolateNode()
	 */
	@Override
	public String getNodeName() {
		if (pNodeName == null) {
			pNodeName = pContext
					.getProperty(IPlatformProperties.PROP_NODE_NAME);
			if (pNodeName == null || pNodeName.isEmpty()) {
				pNodeName = NAMEPREFIX_NODE
						+ CXStringUtils.strAdjustRight(
								System.currentTimeMillis(), 6);
			}
		}
		return pNodeName;
	}

	/*
	 * (non-Javadoc)
	 * 
	 * @see org.psem2m.isolates.services.dirs.IPlatformDirsSvc#getIsolateNode()
	 */
	@Override
	public String getNodeUID() {
		if (pNodeUID == null) {
			pNodeUID = pContext.getProperty(IPlatformProperties.PROP_NODE_UID);
			if (pNodeUID == null || pNodeUID.isEmpty()) {
				pNodeUID = UUID.randomUUID().toString();
			}
		}
		return pNodeUID;
	}

	/*
	 * (non-Javadoc)
	 * 
	 * @see org.psem2m.isolates.osgi.IPlatformDirs#getPlatformBaseDir()
	 */
	@Override
	public File getPlatformBase() {
		// Valid directory
		return validDirectory(
				new File(pContext
						.getProperty(IPlatformProperties.PROP_PLATFORM_BASE)),
				getIsolateWorkingDirectory());

	}

	/*
	 * (non-Javadoc)
	 * 
	 * @see
	 * org.psem2m.isolates.services.dirs.IPlatformDirsSvc#getPlatformBaseLogDir
	 * ()
	 */
	@Override
	public File getPlatformBaseLogDir() {
		// Valid log or create directory
		return tryCreateDirectory(new File(getPlatformBase(), DIRNAME_LOG),
				getIsolateUserDir());
	}

	/*
	 * (non-Javadoc)
	 * 
	 * @see
	 * org.psem2m.isolates.services.dirs.IPlatformDirsSvc#getPlatformBaseStorageDir
	 * ()
	 */
	@Override
	public File getPlatformBaseStorageDir() {
		// Valid storage or create directory
		return tryCreateDirectory(new File(getPlatformBase(), DIRNAME_STORAGE),
				getIsolateUserDir());
	}

	/*
	 * (non-Javadoc)
	 * 
	 * @see org.psem2m.isolates.base.IPlatformDirsSvc#getPlatformHomeDir()
	 */
	@Override
	public File getPlatformHome() {

		return validDirectory(
				new File(pContext
						.getProperty(IPlatformProperties.PROP_PLATFORM_HOME)),
				getIsolateWorkingDirectory());
	}

	/*
	 * (non-Javadoc)
	 * 
	 * @see org.psem2m.isolates.base.dirs.IPlatformDirsSvc#getPlatformRootDirs()
	 */
	@Override
	public File[] getPlatformRootDirs() {

		return new File[] { getPlatformBase(), getPlatformHome(),
				new File(System.getProperty("user.dir")) };
	}

	/*
	 * (non-Javadoc)
	 * 
	 * @see org.psem2m.isolates.base.IPlatformDirsSvc#getRepositories()
	 */
	@Override
	public File[] getRepositories() {

		final List<File> repositories = new ArrayList<File>();

		// Current instance repository
		final File baseRepo = new File(getPlatformBase(), DIRNAME_REPOSITORY);
		if (baseRepo.exists()) {
			repositories.add(baseRepo);
		}

		// Home repository
		final File homeRepo = new File(getPlatformHome(), DIRNAME_REPOSITORY);
		if (!homeRepo.equals(baseRepo) && homeRepo.exists()) {
			repositories.add(homeRepo);
		}

		// Add other repositories here, from higher to lower priority

		return repositories.toArray(new File[0]);
	}

	/**
	 * @return
	 */
	private File initIsolateDir() {

		// Valid root directory of the isolate
		return tryCreateDirectory(new File(getPlatformBase(), DIRPREFIX_ISOLATE
				+ getIsolateName()), pIsolateUserDir);

	}

	/**
	 * @return
	 */
	public File initIsolateLogDir() {

		// Valid log directory of the isolate
		return tryCreateDirectory(new File(getIsolateDir(), DIRNAME_LOG),
				pIsolateUserDir);
	}

	/**
	 * @return
	 */
	public File initIsolateStorageDir() {

		return tryCreateDirectory(new File(getIsolateDir(), DIRNAME_STORAGE),
				pIsolateUserDir);
	}

	/*
	 * (non-Javadoc)
	 * 
	 * @see org.psem2m.utilities.IXDescriber#toDescription()
	 */
	@Override
	public String toDescription() {
		return addDescriptionInBuffer(new StringBuilder()).toString();
	}

	/**
	 * Tries to create the given directory, return the default one on failure
	 * 
	 * @param aDirectory
	 *            Directory to create via {@link File#mkdirs()}
	 * @param aDefault
	 *            Directory to return on failure
	 * @return The created directory or the default one
	 */
	private File tryCreateDirectory(final File aDirectory, final File aDefault) {

		if (aDirectory == null) {
			return aDefault;
		}

		if (!aDirectory.exists()) {
			try {
				if (!aDirectory.mkdirs()) {
					// Error creating directories
					return aDefault;
				}

			} catch (final SecurityException ex) {
				// Security error
				return aDefault;
			}
		}

		// Valid log directory
		return aDirectory;
	}

	/**
	 * 
	 * @param aDirectory
	 *            to valid
	 * @param aDefault
	 *            a defaut dir
	 * @return aDirectory or aDefault if aDirectory doesn't exist
	 */
	private File validDirectory(final File aDirectory, final File aDefault) {

		if (aDirectory == null) {
			return aDefault;
		}

		if (!aDirectory.exists()) {

			return aDefault;
		}

		// Valid log directory
		return aDirectory;
	}
>>>>>>> 51f8c1fc
}<|MERGE_RESOLUTION|>--- conflicted
+++ resolved
@@ -25,213 +25,6 @@
  * @author isandlatech (www.isandlatech.com) - ogattaz
  * 
  */
-<<<<<<< HEAD
-public class CPlatformDirsSvc implements IPlatformDirsSvc {
-
-    /** Platform base and home repository directory name */
-    private static final String REPOSITORY_NAME = "repo";
-
-    /** The bundle context */
-    private final BundleContext pContext;
-
-    /** The initial working directory */
-    private final File pInitialWorkingDirectory;
-
-    /**
-     * Sets up the platform informations service. Stores the working directory
-     * at instantiation time.
-     * 
-     * @param aBundleContext
-     *            The bundle context
-     */
-    public CPlatformDirsSvc(final BundleContext aBundleContext) {
-
-        pContext = aBundleContext;
-
-        // Store the working directory
-        pInitialWorkingDirectory = new File(System.getProperty("user.dir"));
-    }
-
-    /*
-     * (non-Javadoc)
-     * 
-     * @see org.psem2m.isolates.osgi.IPlatformDirs#getIsolateLogDir()
-     */
-    @Override
-    public File getIsolateLogDir() {
-
-        // Valid log directory
-        return tryCreateDirectory(new File(pInitialWorkingDirectory, "log"),
-                pInitialWorkingDirectory);
-    }
-
-    /*
-     * (non-Javadoc)
-     * 
-     * @see org.psem2m.isolates.services.dirs.IPlatformDirsSvc#getIsolateName()
-     */
-    @Override
-    public String getIsolateName() {
-
-        return pContext.getProperty(IPlatformProperties.PROP_ISOLATE_NAME);
-    }
-
-    /*
-     * (non-Javadoc)
-     * 
-     * @see
-     * org.psem2m.isolates.services.dirs.IPlatformDirsSvc#getIsolateStorageDirectory
-     * ()
-     */
-    @Override
-    public File getIsolateStorageDirectory() {
-
-        return tryCreateDirectory(
-                new File(pInitialWorkingDirectory, "storage"),
-                pInitialWorkingDirectory);
-    }
-
-    /*
-     * (non-Javadoc)
-     * 
-     * @see org.psem2m.isolates.services.dirs.IPlatformDirsSvc#getIsolateUID()
-     */
-    @Override
-    public String getIsolateUID() {
-
-        return pContext.getProperty(IPlatformProperties.PROP_ISOLATE_UID);
-    }
-
-    /*
-     * (non-Javadoc)
-     * 
-     * @see
-     * org.psem2m.isolates.services.dirs.IPlatformDirsSvc#getIsolateWorkingDirectory
-     * ()
-     */
-    @Override
-    public File getIsolateWorkingDirectory() {
-
-        return pInitialWorkingDirectory;
-    }
-
-    /*
-     * (non-Javadoc)
-     * 
-     * @see org.psem2m.isolates.services.dirs.IPlatformDirsSvc#getNodeName()
-     */
-    @Override
-    public String getNodeName() {
-
-        return pContext.getProperty(IPlatformProperties.PROP_NODE_NAME);
-    }
-
-    /*
-     * (non-Javadoc)
-     * 
-     * @see org.psem2m.isolates.services.dirs.IPlatformDirsSvc#getNodeUID()
-     */
-    @Override
-    public String getNodeUID() {
-
-        return pContext.getProperty(IPlatformProperties.PROP_NODE_UID);
-    }
-
-    /*
-     * (non-Javadoc)
-     * 
-     * @see org.psem2m.isolates.osgi.IPlatformDirs#getPlatformBaseDir()
-     */
-    @Override
-    public File getPlatformBase() {
-
-        return new File(
-                pContext.getProperty(IPlatformProperties.PROP_PLATFORM_BASE));
-    }
-
-    /*
-     * (non-Javadoc)
-     * 
-     * @see org.psem2m.isolates.base.IPlatformDirsSvc#getPlatformHomeDir()
-     */
-    @Override
-    public File getPlatformHome() {
-
-        return new File(
-                pContext.getProperty(IPlatformProperties.PROP_PLATFORM_HOME));
-    }
-
-    /*
-     * (non-Javadoc)
-     * 
-     * @see org.psem2m.isolates.base.dirs.IPlatformDirsSvc#getPlatformRootDirs()
-     */
-    @Override
-    public File[] getPlatformRootDirs() {
-
-        return new File[] { getPlatformBase(), getPlatformHome(),
-                new File(System.getProperty("user.dir")) };
-    }
-
-    /*
-     * (non-Javadoc)
-     * 
-     * @see org.psem2m.isolates.base.IPlatformDirsSvc#getRepositories()
-     */
-    @Override
-    public File[] getRepositories() {
-
-        final List<File> repositories = new ArrayList<File>();
-
-        // Current instance repository
-        final File baseRepo = new File(getPlatformBase(), REPOSITORY_NAME);
-        if (baseRepo.exists()) {
-            repositories.add(baseRepo);
-        }
-
-        // Home repository
-        final File homeRepo = new File(getPlatformHome(), REPOSITORY_NAME);
-        if (!homeRepo.equals(baseRepo) && homeRepo.exists()) {
-            repositories.add(homeRepo);
-        }
-
-        // Add other repositories here, from higher to lower priority
-
-        return repositories.toArray(new File[0]);
-    }
-
-    /**
-     * Tries to create the given directory, return the default one on failure
-     * 
-     * @param aDirectory
-     *            Directory to create via {@link File#mkdirs()}
-     * @param aDefault
-     *            Directory to return on failure
-     * @return The created directory or the default one
-     */
-    private File tryCreateDirectory(final File aDirectory, final File aDefault) {
-
-        if (aDirectory == null) {
-            return aDefault;
-        }
-
-        if (!aDirectory.exists()) {
-            try {
-                if (!aDirectory.mkdirs()) {
-                    // Error creating directories
-                    return aDefault;
-                }
-
-            } catch (final SecurityException ex) {
-                // Security error
-                return aDefault;
-            }
-        }
-
-        // Valid log directory
-        return aDirectory;
-    }
-=======
 public class CPlatformDirsSvc implements IPlatformDirsSvc, IXDescriber {
 
 	/**
@@ -312,7 +105,7 @@
 	 * )
 	 */
 	@Override
-	public Appendable addDescriptionInBuffer(Appendable aBuffer) {
+	public Appendable addDescriptionInBuffer(final Appendable aBuffer) {
 
 		appendKeyValInBuff(aBuffer, IPlatformProperties.PROP_ISOLATE_UID,
 				getIsolateUID());
@@ -688,5 +481,4 @@
 		// Valid log directory
 		return aDirectory;
 	}
->>>>>>> 51f8c1fc
 }