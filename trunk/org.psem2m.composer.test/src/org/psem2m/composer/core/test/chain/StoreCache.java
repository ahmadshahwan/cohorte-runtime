--- conflicted
+++ resolved
@@ -118,9 +118,6 @@
         }
 
         /* Store the data */
-<<<<<<< HEAD
-        final Serializable objectToStore = (Serializable) foundObject;
-=======
         Serializable objectToStore = (Serializable) foundObject;
 
         if (objectToStore.getClass().isArray()) {
@@ -128,7 +125,6 @@
             objectToStore = (Serializable) Arrays
                     .asList((Object[]) objectToStore);
         }
->>>>>>> bc9a8b1c
 
         if (objectToStore instanceof Map) {
             // Special case : the object to be stored is a map
@@ -147,10 +143,6 @@
                 if (subObjectToStore instanceof Map) {
                     // Store sub maps
                     final Map<String, Object> mapToStore = (Map<String, Object>) subObjectToStore;
-<<<<<<< HEAD
-                    storeMap(channel, mapToStore);
-                    result.addResult(mapToStore);
-=======
 
                     storeMap(channel, mapToStore);
                     result.addResult(mapToStore);
@@ -160,7 +152,6 @@
                     pLogger.logInfo(this, "computeResult", "Not a map :",
                             subObjectToStore);
                     result.addError(pName, "Not a map : " + subObjectToStore);
->>>>>>> bc9a8b1c
                 }
             }
 
@@ -187,12 +178,6 @@
 
         if (!aContext.hasResult()) {
             // No result : nothing to store
-<<<<<<< HEAD
-            return null;
-        }
-
-        // Data result value
-=======
             pLogger.logInfo(this, "getObjectToStore", "No result to store");
             return null;
         }
@@ -206,7 +191,6 @@
         }
 
         // One result value
->>>>>>> bc9a8b1c
         final Map<String, Object> dataResult = aContext.getResults().get(0);
 
         pLogger.logInfo(this, "getObjectToStore", "Only one result to store");
@@ -262,16 +246,6 @@
                         "not found in ", aMapToStore);
             }
 
-<<<<<<< HEAD
-            // No entry name, store the map as is
-            for (final Entry<String, Object> entry : aMapToStore.entrySet()) {
-                aChannel.put(entry.getKey(), (Serializable) entry.getValue());
-            }
-
-        } else {
-            // We have a key to store the whole map
-            aChannel.put((Serializable) storeKey, (Serializable) aMapToStore);
-=======
             pLogger.logInfo(this, "STORE", "-----");
             // No entry name, store the map as is
             for (final Entry<String, Object> entry : aMapToStore.entrySet()) {
@@ -287,7 +261,6 @@
             final Map<String, Object> storedMap = new HashMap<String, Object>(
                     aMapToStore);
             aChannel.put((Serializable) storeKey, (Serializable) storedMap);
->>>>>>> bc9a8b1c
         }
     }
 
