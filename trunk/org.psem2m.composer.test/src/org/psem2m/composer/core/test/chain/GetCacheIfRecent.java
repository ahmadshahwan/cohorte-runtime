/**
 * File:   ExceptionCatcher.java
 * Author: Thomas Calmant
 * Date:   4 nov. 2011
 */
package org.psem2m.composer.core.test.chain;

import java.io.Serializable;

import org.apache.felix.ipojo.annotations.Component;
import org.apache.felix.ipojo.annotations.Invalidate;
import org.apache.felix.ipojo.annotations.Property;
import org.apache.felix.ipojo.annotations.Provides;
import org.apache.felix.ipojo.annotations.Requires;
import org.apache.felix.ipojo.annotations.Validate;
import org.osgi.framework.BundleException;
import org.psem2m.composer.test.api.IComponent;
import org.psem2m.composer.test.api.IComponentContext;
import org.psem2m.demo.data.cache.ICacheChannel;
import org.psem2m.demo.data.cache.ICacheFactory;
import org.psem2m.demo.data.cache.ICachedObject;
import org.psem2m.isolates.base.IIsolateLoggerSvc;
import org.psem2m.isolates.base.activators.CPojoBase;

/**
 * A standard component that retrieves the content of the given cache channel
 * entry or calls the next component if the cached value is too old.
 * 
 * @author Thomas Calmant
 */
@Component(name = "get-cache-if-recent")
@Provides(specifications = IComponent.class)
public class GetCacheIfRecent extends CPojoBase implements IComponent {

    /** The key to use in the result map to store the cache age */
    @Property(name = "cacheAgeEntry")
    private String pCacheAgeEntry = CacheCommons.DEFAULT_CACHE_AGE_ENTRY;

    /** Utility cache methods */
    private CacheCommons pCacheCommons;

    /** The channel factory service */
    @Requires
    private ICacheFactory pChannelFactory;

    /** The interrogated channel name */
    @Property(name = "cacheChannel")
    private String pChannelName;

    /** The type of channel */
    @Property(name = "cacheChannelType")
    private String pChannelType;

    /** The key in the request map that indicates the cache entry to retrieve */
    @Property(name = "requestKeyName")
    private String pEntryName;

    /** The logger */
    @Requires
    private IIsolateLoggerSvc pLogger;

    /** The maximum cached object age before calling next component */
    @Property(name = "maxCacheAge")
    private long pMaxAge;

    /** The component instance name */
    @Property(name = PROPERTY_INSTANCE_NAME)
    private String pName;

    /** The next component */
    @Requires(id = NEXT_FIELD_ID)
    private IComponent pNext;

    /**
     * Default constructor
     */
    public GetCacheIfRecent() {

        super();
    }

    /*
     * (non-Javadoc)
     * 
     * @see
     * org.psem2m.composer.test.api.IComponent#computeResult(org.psem2m.composer
     * .test.api.IComponentContext)
     */
    @Override
    public IComponentContext computeResult(final IComponentContext aContext)
            throws Exception {

        // Just to be sure...
        aContext.getResults().clear();

        /* Try with the cache... */
        boolean useCache = false;

        // Open the channel
        final ICacheChannel<Serializable, Serializable> channel = pCacheCommons
                .getChannel(pChannelFactory, pChannelName, pChannelType);
        if (channel != null) {
            useCache = getFromCache(aContext, channel);
        }

        if (useCache && aContext.hasResult()) {
            // We have something to return...
            return aContext;
        }

        /* Call to the next component is needed */
        pLogger.logInfo(this, "get-cache-if-recent",
                "Cache failed to return a valid or a recent value, calling ERP");

        // IMPORTANT: Reset the context result
        aContext.getResults().clear();

        return pNext.computeResult(aContext);
    }

    /**
     * Try to get the requested data using the cache. Returns false if the cache
     * data is missing or too old. Clear the context results if this method
     * returns false.
     * 
     * @param aContext
     *            The current component context
     * @param channel
     *            The cache channel to be used
     * @return True if all requested cache data has been added to the context
     *         results, False if at least one data is too old or missing.
     */
    protected boolean getFromCache(final IComponentContext aContext,
            final ICacheChannel<Serializable, Serializable> channel) {

        // Clear the existing results
        aContext.getResults().clear();

        final Object cacheResult = pCacheCommons.findInCache(channel,
                aContext.getRequest());

        if (cacheResult instanceof ICachedObject) {
            // A single cache result has been found
            final ICachedObject<?> cachedObject = (ICachedObject<?>) cacheResult;

            if (cachedObject.isAcceptable(pMaxAge)) {
                // Recent enought to be used
                pCacheCommons.handleFoundCachedObject(aContext, cachedObject);

            } else {
                // Too old data
                return false;
            }

        } else if (cacheResult instanceof Iterable) {
            // Multiple data found

            for (final Object cacheResultElement : (Iterable<?>) cacheResult) {

                if (cacheResultElement instanceof ICachedObject) {

                    // A single cache result has been found
                    final ICachedObject<?> cachedObject = (ICachedObject<?>) cacheResultElement;

                    if (cachedObject.isAcceptable(pMaxAge)) {
                        // Data acceptable
                        pCacheCommons.handleFoundCachedObject(aContext,
                                cachedObject);

                    } else {
                        // Too old data
                        return false;
                    }

                } else {
                    pLogger.logInfo(this, "computeResult",
                            "Unknown element in cache :", cacheResultElement);

                    // An error occurred, do not use the cache
                    return false;
                }
            }
        }

        return true;
    }

    /*
     * (non-Javadoc)
     * 
     * @see org.psem2m.isolates.base.activators.CPojoBase#invalidatePojo()
     */
    @Override
    @Invalidate
    public void invalidatePojo() throws BundleException {

        pCacheCommons = null;

        pLogger.logInfo(this, "invalidatePojo", "Component '" + pName
                + "' Gone");
    }

<<<<<<< HEAD
    /**
     * Tries to find a valid value in the cache
     * 
     * @param aRequestData
     *            The treatment request data
     * @return The cached object, null if it's too old or not found
     */
    protected Object tryUsingCache(final Object aRequestData) {

        // Get the channel
        final ICacheChannel<Serializable, Serializable> channel = getChannel();
        if (channel == null) {
            // Channel not found...
            pLogger.logWarn(this, "tryUsingCache", pName,
                    ": Channel not found ", pChannelName);
            return null;
        }

        // Get the cached item key
        Object cachedObjectKey = getCacheKey(aRequestData);

        if (cachedObjectKey != null && cachedObjectKey.getClass().isArray()) {
            cachedObjectKey = Arrays.asList((Object[]) cachedObjectKey);
        }

        // Get the cached item(s)
        if (cachedObjectKey instanceof Iterable) {

            // Special case : the found key is an array or a list of keys
            final Map<Object, Object> resultMap = new HashMap<Object, Object>();

            // Flag to call the next element if needed
            boolean mustCallNext = false;

            // Loop on each keys
            for (final Object key : (Iterable<?>) cachedObjectKey) {

                if (key instanceof Serializable) {

                    final ICachedObject<?> cachedObject = channel
                            .get((Serializable) key);
                    if (acceptableAge(cachedObject)) {
                        // Acceptable data found...
                        resultMap.put(key, cachedObject);

                    } else {
                        // Too old data found, call the next component

                        pLogger.logInfo(this, "....getIfRecent...",
                                "Too old key=", key, ", object=", cachedObject);

                        mustCallNext = true;
                        break;
                    }
                }
            }

            if (!mustCallNext) {
                // Valid cached object
                return resultMap;
            }

        } else if (cachedObjectKey instanceof Serializable) {
            // Use the found key, directly
            final ICachedObject<?> cachedObject = channel
                    .get((Serializable) cachedObjectKey);

            if (acceptableAge(cachedObject)) {
                // Valid cached object
                return cachedObject;

            } else {
                pLogger.logInfo(this, "....getIfRecent...", "Too old key=",
                        cachedObjectKey, ", object=", cachedObject);
            }

        } else {

            pLogger.logInfo(this, "....getIfRecent...", "Unhandled type :",
                    cachedObjectKey != null ? cachedObjectKey.getClass()
                            : "<null>");
        }

        return null;
    }

=======
>>>>>>> bc9a8b1c
    /*
     * (non-Javadoc)
     * 
     * @see org.psem2m.isolates.base.activators.CPojoBase#validatePojo()
     */
    @Override
    @Validate
    public void validatePojo() throws BundleException {

        // Set up the utility instance
        pCacheCommons = new CacheCommons(pName);
        pCacheCommons.setEntryName(pEntryName);
        pCacheCommons.setCacheAgeEntry(pCacheAgeEntry);

        pLogger.logInfo(this, "validatePojo", "Component '" + pName + "' Ready");
    }
}<|MERGE_RESOLUTION|>--- conflicted
+++ resolved
@@ -200,95 +200,6 @@
                 + "' Gone");
     }
 
-<<<<<<< HEAD
-    /**
-     * Tries to find a valid value in the cache
-     * 
-     * @param aRequestData
-     *            The treatment request data
-     * @return The cached object, null if it's too old or not found
-     */
-    protected Object tryUsingCache(final Object aRequestData) {
-
-        // Get the channel
-        final ICacheChannel<Serializable, Serializable> channel = getChannel();
-        if (channel == null) {
-            // Channel not found...
-            pLogger.logWarn(this, "tryUsingCache", pName,
-                    ": Channel not found ", pChannelName);
-            return null;
-        }
-
-        // Get the cached item key
-        Object cachedObjectKey = getCacheKey(aRequestData);
-
-        if (cachedObjectKey != null && cachedObjectKey.getClass().isArray()) {
-            cachedObjectKey = Arrays.asList((Object[]) cachedObjectKey);
-        }
-
-        // Get the cached item(s)
-        if (cachedObjectKey instanceof Iterable) {
-
-            // Special case : the found key is an array or a list of keys
-            final Map<Object, Object> resultMap = new HashMap<Object, Object>();
-
-            // Flag to call the next element if needed
-            boolean mustCallNext = false;
-
-            // Loop on each keys
-            for (final Object key : (Iterable<?>) cachedObjectKey) {
-
-                if (key instanceof Serializable) {
-
-                    final ICachedObject<?> cachedObject = channel
-                            .get((Serializable) key);
-                    if (acceptableAge(cachedObject)) {
-                        // Acceptable data found...
-                        resultMap.put(key, cachedObject);
-
-                    } else {
-                        // Too old data found, call the next component
-
-                        pLogger.logInfo(this, "....getIfRecent...",
-                                "Too old key=", key, ", object=", cachedObject);
-
-                        mustCallNext = true;
-                        break;
-                    }
-                }
-            }
-
-            if (!mustCallNext) {
-                // Valid cached object
-                return resultMap;
-            }
-
-        } else if (cachedObjectKey instanceof Serializable) {
-            // Use the found key, directly
-            final ICachedObject<?> cachedObject = channel
-                    .get((Serializable) cachedObjectKey);
-
-            if (acceptableAge(cachedObject)) {
-                // Valid cached object
-                return cachedObject;
-
-            } else {
-                pLogger.logInfo(this, "....getIfRecent...", "Too old key=",
-                        cachedObjectKey, ", object=", cachedObject);
-            }
-
-        } else {
-
-            pLogger.logInfo(this, "....getIfRecent...", "Unhandled type :",
-                    cachedObjectKey != null ? cachedObjectKey.getClass()
-                            : "<null>");
-        }
-
-        return null;
-    }
-
-=======
->>>>>>> bc9a8b1c
     /*
      * (non-Javadoc)
      * 
