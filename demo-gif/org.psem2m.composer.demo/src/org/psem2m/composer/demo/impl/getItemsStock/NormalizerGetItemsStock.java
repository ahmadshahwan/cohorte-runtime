--- conflicted
+++ resolved
@@ -80,9 +80,6 @@
             // Get the quality level
             final int qualityLevel = extractCacheQualityLevel(itemStockMap);
 
-<<<<<<< HEAD
-        for (final Entry<String, Object> entry : result.entrySet()) {
-=======
             // No key translation needed.
 
             // Add it to the map
@@ -91,7 +88,6 @@
 
         return aContext;
     }
->>>>>>> bc9a8b1c
 
     /**
      * Extracts and removes the cache age entry in the given map and returns the
